--- conflicted
+++ resolved
@@ -68,47 +68,6 @@
     </gazebo>
   </xacro:if>
 
-<<<<<<< HEAD
-  <!-- Add a front camera -->
-  <xacro:if value="$(arg camera_enabled)">
-    <xacro:wamv_camera name="front_camera" y="0.3" x="0.75" P="${radians(15)}"/>
-  </xacro:if>
-
-  <!-- Add simulated GPS -->
-  <xacro:if value="$(arg gps_enabled)">
-    <xacro:wamv_gps name="gps_wamv" x="-0.85" />
-  </xacro:if>
-
-  <!-- Add Simulated IMU -->
-  <xacro:if value="$(arg imu_enabled)">
-    <xacro:wamv_imu name="imu_wamv" y="-0.2" />
-  </xacro:if>
-
-  <!-- Add 3D LIDAR -->
-  <xacro:if value="$(arg lidar_enabled)">
-    <xacro:wamv_3d_lidar name="lidar_wamv" height="0.25"/>
-  </xacro:if>
-
-  <!-- Add P3D ground truth -->
-  <xacro:if value="$(arg ground_truth_enabled)">
-    <xacro:wamv_p3d name="p3d_wamv"/>
-  </xacro:if>
-
-  <!-- ==== VRX sensor configuration ==== -->
-  <xacro:if value="$(arg vrx_sensors_enabled)">
-
-    <!-- Add CPU Cases -->
-    <xacro:include filename="$(find wamv_description)/urdf/cpu_cases.xacro" />
-    <xacro:cpu_cases position="-0.15 0 1.53" orientation="0 0 0"/>
-
-    <!-- Add a stereo camera pair -->
-    <xacro:wamv_camera name="front_left_camera" y="0.1" x="0.75" P="${radians(15)}"/>
-    <xacro:wamv_camera name="front_right_camera" y="-0.1" x="0.75" P="${radians(15)}"/>
-
-    <!-- Add a camera facing right -->
-    <xacro:wamv_camera name="middle_right_camera" y="-0.45" P="${radians(15)}" Y="${radians(-90)}" post_Y="${radians(-90)}"/>
-
-=======
   <xacro:if value="$(arg yaml_sensor_generation)">
     <xacro:include filename="$(arg sensor_xacro_file)"/>
     <xacro:yaml_sensors />
@@ -120,7 +79,6 @@
       <xacro:wamv_camera name="front_camera" y="0.3" x="0.75" P="${radians(15)}" />
     </xacro:if>
     
->>>>>>> 1396e0f4
     <!-- Add simulated GPS -->
     <xacro:if value="$(arg gps_enabled)">
       <xacro:wamv_gps name="gps_wamv" x="-0.85" />
