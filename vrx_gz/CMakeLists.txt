--- conflicted
+++ resolved
@@ -102,12 +102,9 @@
   BallShooterPlugin
   LightBuoyPlugin
   NavigationScoringPlugin
-<<<<<<< HEAD
   GymkhanaScoringPlugin
-=======
   PerceptionScoringPlugin
   PlacardPlugin
->>>>>>> 9b0a1fe4
   SimpleHydrodynamics
   StationkeepingScoringPlugin
   Surface
