## VRX 1

### Forthcoming

1. Randomized wind speed in the wind plugin:
    * [Pull request 86](https://bitbucket.org/osrf/vrx/pull-requests/86)

1. Fix issue with ocean reflecting the laser beams:
    * [Pull request 79](https://bitbucket.org/osrf/vrx/pull-requests/79)

<<<<<<< HEAD
1. Add sand island basic mesh and texture:
    * [Pull request 89](https://bitbucket.org/osrf/vrx/pull-requests/89)
=======
1. Adding GPS antenna, collisions and inertia properties:
    * [Pull request 90](https://bitbucket.org/osrf/vrx/pull-requests/90)
>>>>>>> e339a9b3

### VRX 1.0.1

1. Refactor Docker layout:
    * [Pull request 76](https://bitbucket.org/osrf/vrx/pull-requests/76)

1. Convert WAM-V meshes to meters:
    * [Pull request 75](https://bitbucket.org/osrf/vrx/pull-requests/75)
    * [Pull request 74](https://bitbucket.org/osrf/vrx/pull-requests/74)

### VRX 1.0.0

1. Refactor Docker layout:
    * [Pull request 73](https://bitbucket.org/osrf/vrx/pull-requests/73)

1. Transition to Gazebo 9 and ROS Melodic.
    * [Pull request 70](https://bitbucket.org/osrf/vrx/pull-requests/70)

1. Scoring plugin for the perception task.
    * [Pull request 72](https://bitbucket.org/osrf/vrx/pull-requests/72)

1. Scoring plugin for the wayfinding task.
    * [Pull request 69](https://bitbucket.org/osrf/vrx/pull-requests/69)

1. VMRC renamed to VRX.
    * [Pull request 68](https://bitbucket.org/osrf/vrx/pull-requests/68)

1. Scoring plugin for the station keeping task.
    * [Pull request 67](https://bitbucket.org/osrf/vrx/pull-requests/67)

1. Scoring plugin for the scan and dock task.
    * [Pull request 64](https://bitbucket.org/osrf/vrx/pull-requests/64)
    * [Pull request 65](https://bitbucket.org/osrf/vrx/pull-requests/65)
    * [Pull request 66](https://bitbucket.org/osrf/vrx/pull-requests/66)

1. Simplify URDF.
    * [Pull request 62](https://bitbucket.org/osrf/vrx/pull-requests/62)

1. Generic scoring plugin.
    * [Pull request 61](https://bitbucket.org/osrf/vrx/pull-requests/61)

1. Scoring plugins for the navigation course task.
    * [Pull request 60](https://bitbucket.org/osrf/vrx/pull-requests/60)

1. Improved dynamics of WAM-V.
    * [Pull request 59](https://bitbucket.org/osrf/vrx/pull-requests/59)

1. Obstacle course added.
    * [Pull request 54](https://bitbucket.org/osrf/vrx/pull-requests/54)


## VMRC 0

### VMRC 0.3.X

1. robotx_gazebo ROS package renamed to vmrc_gazebo.
    * [Pull request 44](https://bitbucket.org/osrf/vrx/pull-requests/49)

### VMRC 0.2.0

1. Add a standard WAM-V configuration for VMRC.
    * [Pull request 44](https://bitbucket.org/osrf/vrx/pull-requests/44)

1. Add 3D laser to the WAM-V.
    * [Pull request 41](https://bitbucket.org/osrf/vrx/pull-requests/41)

1. Add multiple WAM-V propulsion configurations.
    * [Pull request 40](https://bitbucket.org/osrf/vrx/pull-requests/40)

1. Add placards and the ability to change shape and color.
    * [Pull request 31](https://bitbucket.org/osrf/vrx/pull-requests/31)

1. Add a dock block and a templated mechanism (erb) for creating docks.
    * [Pull request 27](https://bitbucket.org/osrf/vrx/pull-requests/27)

1. Add 2016 and 2018 acoustic transit / Entrance gate challenges.
    * [Pull request 30](https://bitbucket.org/osrf/vrx/pull-requests/30)

1. Update the mesh of the light buoy.
    * [Pull request 28](https://bitbucket.org/osrf/vrx/pull-requests/28)

1. Add colored totem buoys.
    * [Pull request 26](https://bitbucket.org/osrf/vrx/pull-requests/26)

1. Improve colors, collisions and inertia properties of the 9504X0 buoys.
    * [Pull request 25](https://bitbucket.org/osrf/vrx/pull-requests/25)

1. Simplify the collision model for Sandisland.
    * [Pull request 22](https://bitbucket.org/osrf/vrx/pull-requests/22)

1. Various cleanups/refactors.
    * [Pull request 3](https://bitbucket.org/osrf/vrx/pull-requests/3)
    * [Pull request 9](https://bitbucket.org/osrf/vrx/pull-requests/9)
    * [Pull request 14](https://bitbucket.org/osrf/vrx/pull-requests/14)
    * [Pull request 17](https://bitbucket.org/osrf/vrx/pull-requests/17)
    * [Pull request 18](https://bitbucket.org/osrf/vrx/pull-requests/18)
    * [Pull request 21](https://bitbucket.org/osrf/vrx/pull-requests/21)

1. Create wamv_gazebo ROS package.
    * [Pull request 4](https://bitbucket.org/osrf/vrx/pull-requests/4)

1. Add "Scan the code" challenge.
    * [Pull request 6](https://bitbucket.org/osrf/vrx/pull-requests/6)

1. Fix message generation before building Thrust plugin.
    * [Pull request 6](https://bitbucket.org/osrf/vrx/pull-requests/8)

1. Improve the WAM-V model.
    * [Pull request 7](https://bitbucket.org/osrf/vrx/pull-requests/7)

1. Initial Docker support.
    * [Pull request 5](https://bitbucket.org/osrf/vrx/pull-requests/5)

1. Refactor wind plugin.
    * [Pull request 9](https://bitbucket.org/osrf/vrx/pull-requests/9)

1. Add buoys for the obstacle challenge.
    * [Pull request 11](https://bitbucket.org/osrf/vrx/pull-requests/11)

1. Add xacro macros and example for a WAM-V with sensors.
    * [Pull request 12](https://bitbucket.org/osrf/vrx/pull-requests/12)

1. Refactor thruster plugin to generalize propulsion configuration and enable more flesible use cases.
    * [Pull request 34](https://bitbucket.org/osrf/vrx/pull-requests/34)<|MERGE_RESOLUTION|>--- conflicted
+++ resolved
@@ -8,13 +8,11 @@
 1. Fix issue with ocean reflecting the laser beams:
     * [Pull request 79](https://bitbucket.org/osrf/vrx/pull-requests/79)
 
-<<<<<<< HEAD
+1. Adding GPS antenna, collisions and inertia properties:
+    * [Pull request 90](https://bitbucket.org/osrf/vrx/pull-requests/90)
+
 1. Add sand island basic mesh and texture:
     * [Pull request 89](https://bitbucket.org/osrf/vrx/pull-requests/89)
-=======
-1. Adding GPS antenna, collisions and inertia properties:
-    * [Pull request 90](https://bitbucket.org/osrf/vrx/pull-requests/90)
->>>>>>> e339a9b3
 
 ### VRX 1.0.1
 
