<?xml version="1.0" ?>
<!-- World containing sandisland model and some course challenges -->
<world xmlns:xacro="http://ros.org/wiki/xacro">
<<<<<<< HEAD
  <xacro:macro name="dock" params="x:=60 y:=-2.75 z:=0 R:=0 P:=0 Y:=0">
    <!-- The 2018 dock with the two placards -->
=======
  <xacro:macro name="dock" params="uri:=model://dock_2018 x:=60 y:=-2.75 z:=0 R:=0 P:=0 Y:=0">
>>>>>>> d8bed3ec
    <include>
      <uri>model://dock_2018</uri>
      <pose>${x} ${y} ${z} ${R} ${P} ${Y}</pose>
    </include>

    <!-- The scoring plugin -->
    <plugin name="scan_dock_scoring_plugin"
            filename="libscan_dock_scoring_plugin.so">
      <!-- Parameters for scoring_plugin -->
      <vehicle>wamv</vehicle>
      <task_name>scan_dock</task_name>
      <initial_state_duration>3</initial_state_duration>
      <ready_state_duration>3</ready_state_duration>
      <running_state_duration>300</running_state_duration>
      <release_joints>
        <joint>
          <name>wamv_external_pivot_joint</name>
        </joint>
        <joint>
          <name>wamv_external_riser</name>
        </joint>
      </release_joints>

      <!-- Color sequence checker -->
      
      <robot_namespace>vrx</robot_namespace>
      
      <color_sequence_service>scan_dock/color_sequence</color_sequence_service>
      <color_1>red</color_1>
      <color_2>green</color_2>
      <color_3>blue</color_3>
      
      <!-- Dock checkers -->
      <bays>
        <bay>
          <name>bay1</name>
          <activation_topic>/vrx/dock_2018/bay_1/contain</activation_topic>
          <symbol_topic>/vrx/dock_2018_placard1/symbol</symbol_topic>
          <min_dock_time>10.0</min_dock_time>
          <dock_allowed>false</dock_allowed>
          <symbol>red_circle</symbol>
        </bay>
 
        <bay>
          <name>bay2</name>
          <activation_topic>/vrx/dock_2018/bay_2/contain</activation_topic>
          <symbol_topic>/vrx/dock_2018_placard2/symbol</symbol_topic>
          <min_dock_time>10.0</min_dock_time>
          <dock_allowed>true</dock_allowed>
          <announce_symbol>red_cross</announce_symbol>
          <symbol>red_cross</symbol>
        </bay>
      </bays>
      <placard_color_shape>red_triangle</placard_color_shape>
    </plugin>
 
    <!-- Triggers a message when the vehicle enters and exits the bay #1 -->
    <plugin name="vehicle_docked_bay1" filename="libContainPlugin.so">
      <entity>wamv::base_link</entity>
      <namespace>vrx/dock_2018/bay_1</namespace>
      <pose frame="robotx_dock_2018::dock_2018_placard1::placard::link">0 -5 -1.5 0 0 0</pose>
      <geometry>
        <box>
          <size>4 1.5 2</size>
        </box>
      </geometry>
    </plugin>
 
    <!-- Triggers a message when the vehicle enters and exits the bay #2 -->
    <plugin name="vehicle_docked_bay2" filename="libContainPlugin.so">
      <entity>wamv::base_link</entity>
      <namespace>vrx/dock_2018/bay_2</namespace>
      <pose frame="robotx_dock_2018::dock_2018_placard2::placard::link">0 5 -1.5 0 0 0</pose>
      <geometry>
        <box>
          <size>4 1.5 2</size>
        </box>
      </geometry>
    </plugin>
  </xacro:macro>
</world><|MERGE_RESOLUTION|>--- conflicted
+++ resolved
@@ -1,15 +1,11 @@
 <?xml version="1.0" ?>
 <!-- World containing sandisland model and some course challenges -->
 <world xmlns:xacro="http://ros.org/wiki/xacro">
-<<<<<<< HEAD
-  <xacro:macro name="dock" params="x:=60 y:=-2.75 z:=0 R:=0 P:=0 Y:=0">
+  <xacro:macro name="dock">
     <!-- The 2018 dock with the two placards -->
-=======
-  <xacro:macro name="dock" params="uri:=model://dock_2018 x:=60 y:=-2.75 z:=0 R:=0 P:=0 Y:=0">
->>>>>>> d8bed3ec
     <include>
       <uri>model://dock_2018</uri>
-      <pose>${x} ${y} ${z} ${R} ${P} ${Y}</pose>
+      <pose>60 -2.75 0 0 0 0</pose>
     </include>
 
     <!-- The scoring plugin -->
