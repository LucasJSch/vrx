--- conflicted
+++ resolved
@@ -14,7 +14,8 @@
         0:
             nav_challenge:
                 - name: nav_challenge
-<<<<<<< HEAD
+                - uri: navigation_course
+
                 - /**gates: "
                   <gate>
                     <left_marker>red_bound_0</left_marker>
@@ -45,9 +46,6 @@
                     <right_marker>green_bound_6</right_marker>
                   </gate>"
 
-=======
-                - uri: navigation_course
->>>>>>> d8bed3ec
 environment:
     steps: 2
     macros:
