--- conflicted
+++ resolved
@@ -14,7 +14,7 @@
         0:
             nav_challenge:
                 - name: nav_challenge
-<<<<<<< HEAD
+                - uri: navigation_course
                 - /**gates: "
                   <gate>
                     <left_marker>red_bound_0</left_marker>
@@ -44,9 +44,6 @@
                     <left_marker>red_bound_6</left_marker>
                     <right_marker>green_bound_6</right_marker>
                   </gate>"
-=======
-                - uri: navigation_course
->>>>>>> d8bed3ec
 waves:
     steps: 2
     macros:
